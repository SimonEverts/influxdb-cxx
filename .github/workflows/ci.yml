name: ci

on: [push, pull_request]

jobs:
  build_linux:
    runs-on: ubuntu-20.04
    strategy:
      matrix:
        compiler:
          - gcc-10
          - gcc-9
          - clang-11
          - clang-10
        boost:
          - true
          - false
    container:
      image: "registry.gitlab.com/offa/docker-images/${{ matrix.compiler }}:stable"
    name: "${{ matrix.compiler }} (Boost: ${{ matrix.boost }})"
    steps:
      - uses: actions/checkout@master
      - name: Install dependencies
        run: |
          apt-get update
          apt-get install -y python3-pip libcurl4-openssl-dev
          pip3 install -U conan
          if [ "${{ startsWith(matrix.compiler, 'gcc') }}" = true ]; then
            conan profile new default --detect
            conan profile update settings.compiler.libcxx=libstdc++11 default
          fi
          conan install -o influxdb-cxx:system=True -o influxdb-cxx:tests=True .
      - name: Install Boost
        if: ${{ matrix.boost == true }}
        run: apt-get install -y libboost-system1.71-dev libboost-test1.71-dev
      - name: Build
        run: |
          script/ci_build.sh
          cmake --build build --target unittest
      - name: Check deployment as cmake subdirectory
        run: script/ci_testdeploy.sh -DINFLUXCXX_AS_SUBDIR=ON
      - name: Install
        run: cmake --build build --target install
      - name: Check installed library
        run: script/ci_testdeploy.sh -DINFLUXCXX_AS_SUBDIR=OFF


  build_conan:
    runs-on: ubuntu-20.04
    strategy:
      matrix:
        boost:
          - "True"
          - "False"
    name: "Conan (Boost: ${{ matrix.boost }})"
    steps:
      - uses: actions/checkout@master
      - name: Setup
        run: |
          pip install -U conan
          echo "~/.local/bin" >> $GITHUB_PATH
      - name: Setup Conan
        run: |
          conan profile new default --detect
          conan profile update settings.compiler.libcxx=libstdc++11 default
      - name: Build
        run: conan create -o influxdb-cxx:boost=${{ matrix.boost }} -o influxdb-cxx:tests=True .


  build_windows:
    runs-on: windows-latest
    strategy:
      matrix:
        compiler:
          - msvc
        boost:
          - true
          - false
    name: "${{ matrix.compiler }} (Boost: ${{ matrix.boost }})"
    steps:
      - uses: actions/checkout@master
      - name: Setup Ninja
        uses: seanmiddleditch/gha-setup-ninja@master
      - name: Setup MSVC
        uses: seanmiddleditch/gha-setup-vsdevenv@master
      - name: Install dependencies
        run: |
          pip install -U conan
          conan install -o influxdb-cxx:boost=False -o libcurl:shared=True -o influxdb-cxx:tests=True .
      - name: Build
        env:
          CC: cl
          CXX: cl
        run: |
          if [[ "${{ matrix.boost }}" == "true" ]]; then
            export BOOST_ROOT="${BOOST_ROOT_1_72_0}"
          fi
          script/ci_build.sh \
            -DBUILD_SHARED_LIBS=OFF \
            -DCMAKE_CXX_FLAGS_INIT=-D_WIN32_WINNT=0x0A00 \
            -G Ninja
        shell: bash
      - name: Install
        run: cmake --build build --target install


  build_osx:
    runs-on: macOS-latest
    name: "Mac OS X"
    steps:
      - uses: actions/checkout@master
      - name: Install Dependencies
        run: |
          pip3 install -U conan
          conan install -o influxdb-cxx:system=True -o influxdb-cxx:tests=True .
          export HOMEBREW_NO_AUTO_UPDATE=1
          export HOMEBREW_NO_INSTALL_CLEANUP=1
          brew install boost
      - name: Build
        run: |
<<<<<<< HEAD
          script/ci_build.sh
          cmake --build build --target unittest
      - name: System Test
        run: |
          script/ci_setup_influxdb.sh -osx
          cmake --build build --target systemtest
=======
          script/ci_build.sh -DCMAKE_TOOLCHAIN_FILE=./conan_paths.cmake
          cmake --build build --target unittest
>>>>>>> 88ae5550
<|MERGE_RESOLUTION|>--- conflicted
+++ resolved
@@ -118,14 +118,5 @@
           brew install boost
       - name: Build
         run: |
-<<<<<<< HEAD
           script/ci_build.sh
-          cmake --build build --target unittest
-      - name: System Test
-        run: |
-          script/ci_setup_influxdb.sh -osx
-          cmake --build build --target systemtest
-=======
-          script/ci_build.sh -DCMAKE_TOOLCHAIN_FILE=./conan_paths.cmake
-          cmake --build build --target unittest
->>>>>>> 88ae5550
+          cmake --build build --target unittest